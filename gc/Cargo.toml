[package]
name = "jrsonnet-gc"
version = "0.4.1"
authors = ["Manish Goregaokar <manishsmail@gmail.com>", "Nika Layzell <nika@thelayzells.com>"]
description = "Tracing garbage collector plugin for Rust."
repository = "https://github.com/Manishearth/rust-gc"
readme = "../README.md"
license = "MPL-2.0"
keywords = ["garbage", "plugin", "memory"]
edition = "2018"

[features]
nightly = []
<<<<<<< HEAD
derive = ["jrsonnet-gc_derive"]
=======
derive = ["gc_derive"]
unstable-config = []
unstable-stats = []
>>>>>>> eff3721d

[dependencies]
jrsonnet-gc_derive = { path = "../gc_derive", version = "0.4.1", optional = true }

[dev-dependencies]
jrsonnet-gc_derive = { path = "../gc_derive", version = "0.4.1" }<|MERGE_RESOLUTION|>--- conflicted
+++ resolved
@@ -11,13 +11,9 @@
 
 [features]
 nightly = []
-<<<<<<< HEAD
 derive = ["jrsonnet-gc_derive"]
-=======
-derive = ["gc_derive"]
 unstable-config = []
 unstable-stats = []
->>>>>>> eff3721d
 
 [dependencies]
 jrsonnet-gc_derive = { path = "../gc_derive", version = "0.4.1", optional = true }
